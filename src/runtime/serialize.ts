import type { SSRContext } from "@vue/server-renderer";
import {
  createVNode,
  isVNode,
  type App,
  type VNode,
  type VNodeChild,
  type VNodeNormalizedChildren,
  // @ts-expect-error ssrUtils is not a public API
  ssrUtils,
  type ComponentInternalInstance,
  type SuspenseBoundary,
  createApp,
  Text,
  ssrContextKey,
  Fragment,
  type Component,
} from "vue";
import { isPromise, ShapeFlags } from "@vue/shared";
import { VServerComponentType, type VServerComponent } from "./shared";

const {
  createComponentInstance,
  setupComponent,
  renderComponentRoot,
}: {
  createComponentInstance: (
    vnode: VNode,
    parent: ComponentInternalInstance | null,
    suspense: SuspenseBoundary | null,
  ) => ComponentInternalInstance;
  setupComponent: (
    instance: ComponentInternalInstance,
    isSSR?: boolean,
  ) => Promise<void> | undefined;
  renderComponentRoot: (
    instance: ComponentInternalInstance,
  ) => VNode & { ctx?: { __slotsResult?: Record<string, VNode> } };
} = ssrUtils;

export async function serializeComponent(component: Component, props?: any) {
  const input = createApp(component, props);
  const vnode = createVNode(input._component, input._props);
  vnode.appContext = input._context;

  const child = await renderComponent(vnode, input._instance);
  return renderVNode(child);
}

export async function serializeApp(app: App, context: SSRContext = {}) {
  const input = app;
  app.provide(ssrContextKey, context);

  const vnode = createVNode(input._component, input._props);
  // vnode.appContext = input._context
  const instance = createComponentInstance(vnode, input._instance, null);
  instance.appContext = input._context;

  return await app.runWithContext(async () => {
    const res = await setupComponent(instance, true);
    return await app.runWithContext(async () => {
      const hasAsyncSetup = isPromise(res);

      let prefetches =
        // @ts-expect-error internal API
        instance.sp as unknown as Promise[]; /* LifecycleHooks.SERVER_PREFETCH */

      const child = renderComponentRoot(instance);

      if (hasAsyncSetup || prefetches) {
        const p: Promise<unknown> = Promise.resolve(res).then(() => {
          // instance.sp may be null until an async setup resolves, so evaluate it here
          if (hasAsyncSetup) {
            // @ts-expect-error internal API
            prefetches = instance.sp;
          }
          if (prefetches) {
            return Promise.all(
              prefetches.map((prefetch) => prefetch.call(instance.proxy)),
            );
          }
        });

        await p;
      }
      return await renderVNode(child, instance);
    });
  });
}

export async function renderVNode(
  vnode: VNodeChild,
  parentInstance?: ComponentInternalInstance,
): Promise<VServerComponent | undefined> {
  if (isVNode(vnode)) {
    if (vnode.shapeFlag & ShapeFlags.ELEMENT) {
      return {
        type: VServerComponentType.Element,
        tag: vnode.type as string,
        props: vnode.props ?? undefined,
        children: await renderChild(
          vnode.children ||
            vnode.component?.subTree ||
            vnode.component?.vnode.children,
          parentInstance,
        ),
      };
    } else if (vnode.shapeFlag & ShapeFlags.COMPONENT) {
<<<<<<< HEAD

=======
      const child = await renderComponent(vnode, parentInstance);
>>>>>>> 955ede58
      if (
        vnode.props &&
        "load:client" in vnode.props &&
        vnode.props["load:client"] !== false
      ) {
        const child = await renderComponent(vnode, parentInstance);
        // @ts-expect-error
        if (vnode.type.__chunk) {
          return {
            type: VServerComponentType.Component,
            props: vnode.props ?? undefined,
            // @ts-expect-error
            chunk: vnode.type.__chunk as string,
            slots: await renderSlots(child.ctx?.__slotsResult),
          };
        }
        console.warn("Component is missing chunk information");
        return {
          type: VServerComponentType.Fragment,
          children: await renderChild(
            vnode.children ||
              vnode.component?.subTree ||
              vnode.component?.vnode.children,
            parentInstance,
          ),
        };
      }
      return {
        type: VServerComponentType.Fragment,
        children: await renderChild(child, parentInstance),
      };
    }
    // handle suspense
    else if (vnode.shapeFlag & ShapeFlags.SUSPENSE) {
      return {
        type: VServerComponentType.Suspense,
        // @ts-expect-error internal API
        children: await renderChild(vnode.ssContent, parentInstance),
      };
    } else if (vnode.type === Text) {
      return {
        type: VServerComponentType.Text,
        text: vnode.children as string,
      };
    } else if (vnode.type === Fragment) {
      return {
        type: VServerComponentType.Fragment,
        children: await renderChild(vnode.children, parentInstance),
      };
    }
  } else if (
    vnode &&
    (typeof vnode === "string" || typeof vnode === "number")
  ) {
    return {
      type: VServerComponentType.Text,
      text: vnode as string,
    };
  }
}

async function renderChild(
  children?: VNodeNormalizedChildren | VNode,
  parentInstance?: ComponentInternalInstance,
): Promise<VServerComponent[] | VServerComponent | undefined> {
  if (!children) {
    return;
  }

  if (isVNode(children)) {
    return await renderVNode(children, parentInstance);
  }

  if (Array.isArray(children)) {
    return (
      await Promise.all(
        children.map((vnode) => renderVNode(vnode, parentInstance)),
      )
    ).filter((v): v is VServerComponent => !!v);
  }

  if (typeof children === "string" || typeof children === "number") {
    return {
      type: VServerComponentType.Text,
      text: children as string,
    };
  }
}

async function renderSlots(
  slots: Record<string, VNode> | undefined,
): Promise<Record<string, VServerComponent[] | VServerComponent>> {
  if (!slots) {
    return {};
  }
  const result: Record<string, VServerComponent[] | VServerComponent> = {};
  for (const key in slots) {
    const slot = slots[key];
    if (Array.isArray(slot)) {
      const r = (
        await Promise.all(slot.map((vnode) => renderVNode(vnode)))
      ).filter(Boolean) as VServerComponent[];
      if (r.length > 0) {
        result[key] = r;
      }
    } else if (isVNode(slot)) {
      const r = await renderVNode(slot);
      if (r) {
        result[key] = r;
      }
    } else {
      console.warn(`Unexpected slot type: ${typeof slot} for key: ${key}`);
    }
  }
  return result;
}

async function renderComponent(
  vnode: VNode,
  parentInstance?: ComponentInternalInstance | null,
) {
  const instance = createComponentInstance(vnode, parentInstance ?? null, null);
  const res = await setupComponent(instance, true);
  const hasAsyncSetup = isPromise(res);
  let prefetches =
    // @ts-expect-error internal API
    instance.sp as unknown as Promise[]; /* LifecycleHooks.SERVER_PREFETCH */

  const child = renderComponentRoot(instance);

  if (hasAsyncSetup || prefetches) {
    const p: Promise<unknown> = Promise.resolve(res).then(() => {
      // instance.sp may be null until an async setup resolves, so evaluate it here
      if (hasAsyncSetup) {
        // @ts-expect-error internal API
        prefetches = instance.sp;
      }
      if (prefetches) {
        return Promise.all(
          prefetches.map((prefetch) => prefetch.call(instance.proxy)),
        );
      }
    });
    await p;
  }

<<<<<<< HEAD
      return child

}
 
=======
  return child;
}
>>>>>>> 955ede58
<|MERGE_RESOLUTION|>--- conflicted
+++ resolved
@@ -106,11 +106,6 @@
         ),
       };
     } else if (vnode.shapeFlag & ShapeFlags.COMPONENT) {
-<<<<<<< HEAD
-
-=======
-      const child = await renderComponent(vnode, parentInstance);
->>>>>>> 955ede58
       if (
         vnode.props &&
         "load:client" in vnode.props &&
@@ -140,7 +135,7 @@
       }
       return {
         type: VServerComponentType.Fragment,
-        children: await renderChild(child, parentInstance),
+        children: await renderChild(vnode, parentInstance),
       };
     }
     // handle suspense
@@ -257,12 +252,7 @@
     await p;
   }
 
-<<<<<<< HEAD
       return child
 
 }
- 
-=======
-  return child;
-}
->>>>>>> 955ede58
+ 