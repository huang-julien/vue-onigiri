--- conflicted
+++ resolved
@@ -336,8 +336,7 @@
       if (props) toMerge.push(props);
     }
   }
-<<<<<<< HEAD
-  return mergeProps(rawProps || {}, ...toMerge)
+  return mergeProps(rawProps || {}, ...toMerge);
 }
 
 function applyDirective(app: App) {
@@ -351,7 +350,4 @@
       return {}
     },
   })
-=======
-  return mergeProps(rawProps || {}, ...toMerge);
->>>>>>> 6040a70d
 }