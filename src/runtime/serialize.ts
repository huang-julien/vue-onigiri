--- conflicted
+++ resolved
@@ -333,17 +333,12 @@
 function applyDirective(app: App) {
   app.directive("load-client", {
     getSSRProps(binding, vnode) {
-<<<<<<< HEAD
-=======
-      console.log(binding);
->>>>>>> ce839a31
       if (binding.value !== false) {
         // @ts-ignore
         vnode._onigiriLoadClient = true;
       }
       return {};
     },
-<<<<<<< HEAD
     created(_, binding, vnode) {
       if (binding.value !== false) {
         // @ts-ignore
@@ -352,7 +347,4 @@
       return binding
     }
   })
-=======
-  });
->>>>>>> ce839a31
 }