<<<<<<< HEAD
import type { Plugin, PluginOption } from "vite";
=======
import type { Plugin } from "vite";
>>>>>>> 065ae53b
import { hash } from "ohash";
import MagicString from "magic-string";
import type { ExportDefaultDeclaration } from "acorn";
import { join, normalize, relative } from "node:path";
import { readFileSync } from "node:fs";
import vue from "@vitejs/plugin-vue";
import { defu } from "defu";
import type { Options } from "@vitejs/plugin-vue";
import { glob } from "node:fs/promises";

export type VSCOptions = {
  includeClientChunks: string[];
  /**
   * root directory from which to resolve the files.
   * @default {string} root of the project
   */
  rootDir?: string;
  /**
   * If the server plugin is used, this options will be passed to the modified vue plugin to generate component chunks using vnodes instead of string buffers.
   */
  vueServerOptions?: Options;
  /**
   * @default {string} build asset dir to store server chunks.
   */
  serverAssetsDir?: string;
  /**
   * @default {string} build asset dir to store client chunks. Fallbacks to `build.assetsDir` if not provided.
   */
  clientAssetsDir?: string;
};

const VSC_PREFIX = "virtual:vsc:";
const VSC_PREFIX_RE = /^(\/?@id\/)?virtual:vsc:/;
const NOVSC_PREFIX_RE = /^(\/?@id\/)?(?!virtual:vsc:)/;

<<<<<<< HEAD
export function vueOnigiriPluginFactory(options: Partial<VSCOptions> = {}): {
=======
export function vueServerComponentsPlugin(options: Partial<VSCOptions> = {}): {
>>>>>>> 065ae53b
  client: (opts?: Options) => Plugin[];
  server: (opts?: Options) => Plugin[];
} {
  
  const {
    serverAssetsDir = "",
    clientAssetsDir = "",
  } = options;
  const refs: { path: string; id: string }[] = [];
  let assetDir: string = clientAssetsDir;
  let isProduction = false;
  let rootDir = process.cwd();

  return {
    client: (opts) => [
      vue(opts),
      {
        name: "vite:vue-server-components-client",
        configResolved(config) {
          if(!assetDir) {
            assetDir = config.build.assetsDir;
          }
          isProduction = config.isProduction;
          rootDir = config.root;
        },
        async buildStart() {
          const chunksToInclude = Array.isArray(options.includeClientChunks)
            ? options.includeClientChunks
            : [options.includeClientChunks || "**/*.vue"];

          const files = glob(chunksToInclude, {
            cwd: rootDir,
          });
          for await (const file of files) {
            const id = join(rootDir, file);
            if (isProduction) {
              const emitted = this.emitFile({
                type: "chunk",
                fileName: join(
                   assetDir,
                  hash(id) + ".mjs",
                ).replaceAll("\\", "/"),
                id: id,
                preserveSignature: "strict",
              });
              refs.push({
                path: id.replaceAll("\\", "/"),
                id: this.getFileName(emitted).replaceAll("\\", "/"),
              });
            } else {
              refs.push({
                path: id.replaceAll("\\", "/"),
                id: join(clientAssetsDir, relative(rootDir, id)).replaceAll(
                  "\\",
                  "/",
                ),
              });
            }
          }
        },

        generateBundle(_, bundle) {
          for (const chunk of Object.values(bundle)) {
            if (chunk.type === "chunk") {
              const list = refs.map((ref) => ref.id);
              if (list.includes(chunk.fileName)) {
                chunk.isEntry = false;
              }
            }
          }
        },
      },
    ],

    server: (opts) => [
      getVuePlugin(opts),
      getPatchedServerVue(options?.vueServerOptions) as Plugin,
      {
        enforce: "pre",
        name: "vite:vue-server-components-server",
        async buildStart() {
          const chunksToInclude = Array.isArray(options.includeClientChunks)
            ? options.includeClientChunks
            : [options.includeClientChunks || "**/*.vue"];

          const files = glob(chunksToInclude, {
            cwd: rootDir,
          });
          for await (const file of files) {
            const id = join(rootDir, file);
            if (isProduction) {
              this.emitFile({
                type: "chunk",
                fileName: join(serverAssetsDir, hash(id) + ".mjs").replaceAll(
                  "\\",
                  "/",
                ),
                id: id,
                preserveSignature: "strict",
              });
            }
          }
        },
        resolveId: {
          order: "pre",
          async handler(id, importer) {
            if (importer && VSC_PREFIX_RE.test(importer)) {
              if (VSC_PREFIX_RE.test(id)) {
                return id;
              }
              if (id.endsWith(".vue")) {
                const resolved = await this.resolve(id, importer);
                if (resolved) {
                  return VSC_PREFIX + resolved.id;
                }
              }
              return this.resolve(id, importer.replace(VSC_PREFIX_RE, ""), {
                skipSelf: true,
              });
            }

            if (VSC_PREFIX_RE.test(id)) {
              if (id.replace(VSC_PREFIX_RE, "").startsWith("./")) {
                const resolved = await this.resolve(
                  id.replace(VSC_PREFIX_RE, ""),
                  importer?.replace(VSC_PREFIX_RE, ""),
                );
                if (resolved) {
                  return VSC_PREFIX + resolved?.id;
                }
              }
              return id;
            }
          },
        },
        load: {
          order: "pre",
          async handler(id) {
            const [filename, rawQuery] = id.split(`?`, 2);

            if (!rawQuery) {
              if (VSC_PREFIX_RE.test(id)) {
                const file = id.replace(VSC_PREFIX_RE, "");

                return {
                  code: readFileSync(
                    normalize(file).replaceAll("\\", "/"),
                    "utf8",
                  ),
                };
              }
              if (filename?.endsWith(".vue")) {
                const fileName = join(serverAssetsDir , hash(id) + ".mjs");
                this.emitFile({
                  type: "chunk",
                  fileName,
                  id: VSC_PREFIX + id,
                  preserveSignature: "strict",
                });
              }
            }
          },
        },

        generateBundle(_, bundle) {
          for (const chunk of Object.values(bundle)) {
            if (chunk.type === "chunk") {
              const list = refs.map((ref) => ref.id);
              if (list.includes(chunk.fileName)) {
                chunk.isEntry = false;
              }
            }
          }
        },

        transform: {
          order: "post",
          handler(code, id) {
            const ref = refs.find(
              (ref) => ref.path === id.replace(VSC_PREFIX_RE, ""),
            );

            if (ref) {
              const s = new MagicString(code);
              const ast = this.parse(code);
              const exportDefault = ast.body.find((node) => {
                return node.type === "ExportDefaultDeclaration";
              }) as
                | (ExportDefaultDeclaration & { start: number; end: number })
                | undefined;
              const ExportDefaultDeclaration = exportDefault?.declaration;
              if (ExportDefaultDeclaration) {
                const { start, end } = ExportDefaultDeclaration;
                s.overwrite(
                  start,
                  end,
                  `Object.assign(
                                    { __chunk: "${join("/", isProduction ? normalize(ref.id) : relative(rootDir, normalize(ref.id))).replaceAll("\\", "/")}" },
                                     ${code.slice(start, end)},
                                )`,
                );
                return {
                  code: s.toString(),
                  map: s.generateMap({ hires: true }).toString(),
                };
              }
            }
          },
        },
      },
      {
        name: "vue-onigiri:renderSlotReplace",
        transform: {
          order: "post",
          handler(code, id) {
            if (VSC_PREFIX_RE.test(id)) {
              const s = new MagicString(code);
              s.prepend(
                `import { renderSlot as cryoRenderSlot } from 'vue-onigiri/runtime/render-slot';\n`,
              );
              // replace renderSlot with vue-onigiri:renderSlot
              s.replace(/_renderSlot\(/g, "cryoRenderSlot(_ctx, ");
              return {
                code: s.toString(),
                map: s.generateMap({ hires: true }).toString(),
              };
            }
          },
        },
      },
    ],
  };
}

function getVuePlugin(options?: Options) {
  const plugin = vue(
    defu(
      {
        exclude: [VSC_PREFIX_RE],
      },
      options,
    ),
  );
  // need to force non-ssr transform to always render vnode
  const oldTransform = plugin.transform;
  plugin.transform = async function (code, id, _options) {
    if (VSC_PREFIX_RE.test(id)) {
      return;
    }
    // @ts-expect-error blabla
    return await Reflect.apply(oldTransform, this, [code, id, { ssr: false }]);
  };
  const oldLoad = plugin.load;
  plugin.load = async function (id, _options) {
    if (VSC_PREFIX_RE.test(id)) {
      return;
    }
    // @ts-expect-error blabla
    return await Reflect.apply(oldLoad, this, [id, { ssr: false }]);
  };

  return plugin;
}

function getPatchedServerVue(options?: Options): Plugin {
  const plugin = vue(
    defu(options, {
      include: [VSC_PREFIX_RE],
      exclude: [NOVSC_PREFIX_RE],
    }),
  );
  // need to force non-ssr transform to always render vnode
  const oldTransform = plugin.transform;
  plugin.transform = async function (code, id, _options) {
    if (!id.includes(".vue")) {
      return;
    }
    // @ts-expect-error blabla
    return await Reflect.apply(oldTransform, this, [code, id, { ssr: false }]);
  };
  const oldLoad = plugin.load;
  plugin.load = async function (id, _options) {
    if (!id.includes(".vue")) {
      return;
    }
    // @ts-expect-error blabla
    return await Reflect.apply(oldLoad, this, [id, { ssr: false }]);
  };

  return plugin;
}<|MERGE_RESOLUTION|>--- conflicted
+++ resolved
@@ -1,8 +1,4 @@
-<<<<<<< HEAD
 import type { Plugin, PluginOption } from "vite";
-=======
-import type { Plugin } from "vite";
->>>>>>> 065ae53b
 import { hash } from "ohash";
 import MagicString from "magic-string";
 import type { ExportDefaultDeclaration } from "acorn";
@@ -38,11 +34,7 @@
 const VSC_PREFIX_RE = /^(\/?@id\/)?virtual:vsc:/;
 const NOVSC_PREFIX_RE = /^(\/?@id\/)?(?!virtual:vsc:)/;
 
-<<<<<<< HEAD
 export function vueOnigiriPluginFactory(options: Partial<VSCOptions> = {}): {
-=======
-export function vueServerComponentsPlugin(options: Partial<VSCOptions> = {}): {
->>>>>>> 065ae53b
   client: (opts?: Options) => Plugin[];
   server: (opts?: Options) => Plugin[];
 } {
